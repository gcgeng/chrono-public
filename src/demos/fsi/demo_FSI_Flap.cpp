--- conflicted
+++ resolved
@@ -199,13 +199,8 @@
 }
 
 int main(int argc, char* argv[]) {
-<<<<<<< HEAD
-    double initial_spacing = 0.025;
-    double step_size = 1e-4;
-=======
     double initial_spacing = 0.05;
     double step_size = 5e-5;
->>>>>>> c09e3590
     bool verbose = true;
 
     // Create the Chrono system and associated collision system
