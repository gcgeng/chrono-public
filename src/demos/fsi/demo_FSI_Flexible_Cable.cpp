// =============================================================================
// PROJECT CHRONO - http://projectchrono.org
//
// Copyright (c) 2014 projectchrono.org
// All right reserved.
//
// Use of this source code is governed by a BSD-style license that can be found
// in the LICENSE file at the top level of the distribution and at
// http://projectchrono.org/license-chrono.txt.
//
// =============================================================================
// Author: Milad Rakhsha, Wei Hu, Pei Li
// =============================================================================

#include <assert.h>
#include <stdlib.h>
#include <ctime>

#include "chrono/physics/ChSystemSMC.h"

#include "chrono/solver/ChIterativeSolverLS.h"
#include "chrono/utils/ChUtilsCreators.h"
#include "chrono/utils/ChUtilsGenerators.h"
#include "chrono/utils/ChUtilsGeometry.h"

#include "chrono_fsi/ChSystemFsi.h"
#include "chrono_fsi/ChVisualizationFsi.h"

#include "chrono/fea/ChLinkDirFrame.h"
#include "chrono/fea/ChLinkPointFrame.h"
#include "chrono/fea/ChMesh.h"
#include "chrono/fea/ChMeshExporter.h"
#include "chrono/fea/ChBuilderBeam.h"

#ifdef CHRONO_PARDISO_MKL
    #include "chrono_pardisomkl/ChSolverPardisoMKL.h"
#endif

#include "chrono_thirdparty/filesystem/path.h"

// Chrono namespaces
using namespace chrono;
using namespace chrono::fea;
using namespace chrono::collision;
using namespace chrono::fsi;

// Set the output directory
const std::string out_dir = GetChronoOutputPath() + "FSI_Flexible_Cable/";
std::string MESH_CONNECTIVITY = out_dir + "Flex_MESH.vtk";

// Dimension of the domain
double smalldis = 1.0e-9;
double bxDim = 3.0 + smalldis;
double byDim = 0.2 + smalldis;
double bzDim = 2.0 + smalldis;

// Dimension of the fluid domain
double fxDim = 1.0 + smalldis;
double fyDim = 0.2 + smalldis;
double fzDim = 1.0 + smalldis;

// Dimension of the cable
double length_cable = 0.8 + smalldis;
double loc_x = -0.3;
int num_cable_element = 15;

// Material Properties
double E = 8e9;
double density = 8000;
double BeamRaleyghDamping = 0.02;

// Output frequency
bool output = true;
double out_fps = 20;

// Final simulation time
double t_end = 10.0;

// Enable/disable run-time visualization (if Chrono::OpenGL is available)
bool render = true;
float render_fps = 100;

std::vector<std::vector<int>> NodeNeighborElement_mesh;

void Create_MB_FE(ChSystemSMC& sysMBS, ChSystemFsi& sysFSI);

int main(int argc, char* argv[]) {
    // Create oputput directories
    if (!filesystem::create_directory(filesystem::path(out_dir))) {
        std::cerr << "Error creating directory " << out_dir << std::endl;
        return 1;
    }
    if (!filesystem::create_directory(filesystem::path(out_dir + "/particles"))) {
        std::cerr << "Error creating directory " << out_dir + "/particles" << std::endl;
        return 1;
    }
    if (!filesystem::create_directory(filesystem::path(out_dir + "/fsi"))) {
        std::cerr << "Error creating directory " << out_dir + "/fsi" << std::endl;
        return 1;
    }
    if (!filesystem::create_directory(filesystem::path(out_dir + "/vtk"))) {
        std::cerr << "Error creating directory " << out_dir + "/vtk" << std::endl;
        return 1;
    }

    // Create a physics system and an FSI system
    ChSystemSMC sysMBS;
    ChSystemFsi sysFSI(&sysMBS);

    // Use the default input file or you may enter your input parameters as a command line argument
    std::string inputJson = GetChronoDataFile("fsi/input_json/demo_FSI_Flexible_Cable_Granular.json");
    if (argc == 1) {
        std::cout << "Use the default JSON file" << std::endl;
    } else if (argc == 2) {
        std::cout << "Use the specified JSON file" << std::endl;
        std::string my_inputJson = std::string(argv[1]);
        inputJson = my_inputJson;
    } else {
        std::cout << "usage: ./demo_FSI_Flexible_Cable_Granular <json_file>" << std::endl;
        return 1;
    }
    sysFSI.ReadParametersFromFile(inputJson);

    sysFSI.SetContainerDim(ChVector<>(bxDim, byDim, bzDim));

    auto initSpace0 = sysFSI.GetInitialSpacing();
    ChVector<> cMin = ChVector<>(-5 * bxDim, -byDim / 2.0 - initSpace0 / 2.0, -5 * bzDim);
    ChVector<> cMax = ChVector<>(5 * bxDim, byDim / 2.0 + initSpace0 / 2.0, 5 * bzDim);
    sysFSI.SetBoundaries(cMin, cMax);

    // Set SPH discretization type, consistent or inconsistent
    sysFSI.SetDiscreType(false, false);

    // Set wall boundary condition
    sysFSI.SetWallBC(BceVersion::ADAMI);

    // Set rigid body boundary condition
    sysFSI.SetRigidBodyBC(BceVersion::ADAMI);

    // Create SPH particles of fluid region
    chrono::utils::GridSampler<> sampler(initSpace0);
    ChVector<> boxCenter(-bxDim / 2 + fxDim / 2, 0, fzDim / 2 + 1 * initSpace0);
    ChVector<> boxHalfDim(fxDim / 2, fyDim / 2, fzDim / 2);
    chrono::utils::Generator::PointVector points = sampler.SampleBox(boxCenter, boxHalfDim);
    size_t numPart = points.size();
    for (int i = 0; i < numPart; i++) {
        sysFSI.AddSPHParticle(points[i]);
    }

    // Create solids
    Create_MB_FE(sysMBS, sysFSI);
    sysFSI.Initialize();
    auto my_mesh = sysFSI.GetFsiMesh();

    // Create a run-tme visualizer
    ChVisualizationFsi fsi_vis(&sysFSI);
    if (render) {
        fsi_vis.SetTitle("Chrono::FSI Flexible Flat Plate Demo");
        fsi_vis.SetCameraPosition(ChVector<>(bxDim / 8, -3, 0.25), ChVector<>(bxDim / 8, 0.0, 0.25));
        fsi_vis.SetCameraMoveScale(1.0f);
        fsi_vis.EnableBoundaryMarkers(false);
        fsi_vis.Initialize();
    }

// Set MBS solver
#ifdef CHRONO_PARDISO_MKL
    auto mkl_solver = chrono_types::make_shared<ChSolverPardisoMKL>();
    mkl_solver->LockSparsityPattern(true);
    sysMBS.SetSolver(mkl_solver);
#else
    auto solver = chrono_types::make_shared<ChSolverMINRES>();
    sysMBS.SetSolver(solver);
    solver->SetMaxIterations(2000);
    solver->SetTolerance(1e-10);
    solver->EnableDiagonalPreconditioner(true);
    solver->SetVerbose(false);
    sysMBS.SetSolverForceTolerance(1e-10);
#endif

    // Simulation loop
    double dT = sysFSI.GetStepSize();

    unsigned int output_steps = (unsigned int)round(1 / (out_fps * dT));
    unsigned int render_steps = (unsigned int)round(1 / (render_fps * dT));

    double time = 0.0;
    int current_step = 0;

    ChTimer<> timer;
    timer.start();
    while (time < t_end) {
        std::cout << current_step << " time: " << time << std::endl;

        if (output && current_step % output_steps == 0) {
            std::cout << "-------- Output" << std::endl;
            sysFSI.PrintParticleToFile(out_dir + "/particles");
            sysFSI.PrintFsiInfoToFile(out_dir + "/fsi", time);
            static int counter = 0;
            std::string filename = out_dir + "/vtk/flex_body." + std::to_string(counter++) + ".vtk";
            fea::ChMeshExporter::WriteFrame(my_mesh, MESH_CONNECTIVITY, filename);
        }

        // Render SPH particles
        if (render && current_step % render_steps == 0) {
            if (!fsi_vis.Render())
                break;
        }

        sysFSI.DoStepDynamics_FSI();

        time += dT;
        current_step++;
    }
    timer.stop();
    std::cout << "\nSimulation time: " << timer() << " seconds\n" << std::endl;

    return 0;
}

//--------------------------------------------------------------------
// Create the objects of the MBD system. Rigid/flexible bodies, and if
// fsi, their bce representation are created and added to the systems
void Create_MB_FE(ChSystemSMC& sysMBS, ChSystemFsi& sysFSI) {
    sysMBS.Set_G_acc(ChVector<>(0, 0, 0));
    sysFSI.Set_G_acc(ChVector<>(0, 0, -9.81));

    auto ground = chrono_types::make_shared<ChBody>();
    ground->SetIdentifier(-1);
    ground->SetBodyFixed(true);
    ground->SetCollide(false);
    sysMBS.AddBody(ground);

    // Fluid representation of walls
    sysFSI.AddContainerBCE(ground, ChFrame<>(), ChVector<>(bxDim, byDim, bzDim), ChVector<int>(2, 0, -1));

    auto initSpace0 = sysFSI.GetInitialSpacing();

    // ******************************* Flexible bodies ***********************************
    // Create a mesh, that is a container for groups of elements and their referenced nodes.
    auto my_mesh = chrono_types::make_shared<fea::ChMesh>();
    std::vector<std::vector<int>> _1D_elementsNodes_mesh;
    /*================== Cable Elements =================*/
    auto msection_cable = chrono_types::make_shared<ChBeamSectionCable>();
    msection_cable->SetDiameter(initSpace0);
    msection_cable->SetYoungModulus(E);
    msection_cable->SetDensity(density);
    msection_cable->SetBeamRaleyghDamping(BeamRaleyghDamping);

    ChBuilderCableANCF builder;
    builder.BuildBeam(my_mesh,                               // FEA mesh with nodes and elements
                      msection_cable,                        // section material for cable elements
                      num_cable_element,                     // number of elements in the segment
                      ChVector<>(loc_x, 0.0, length_cable),  // beam start point
                      ChVector<>(loc_x, 0.0, initSpace0),    // beam end point
                      _1D_elementsNodes_mesh,                // node indices
                      NodeNeighborElement_mesh               // neighbor node indices
    );

    auto node = std::dynamic_pointer_cast<ChNodeFEAxyzD>(builder.GetLastBeamNodes().back());
    auto pos_const = chrono_types::make_shared<ChLinkPointFrame>();
    pos_const->Initialize(node, ground);
    sysMBS.Add(pos_const);

    auto dir_const = chrono_types::make_shared<ChLinkDirFrame>();
    dir_const->Initialize(node, ground);
    dir_const->SetDirectionInAbsoluteCoords(node->GetD());
    sysMBS.Add(dir_const);

    // Add the mesh to the system
    sysMBS.Add(my_mesh);

    // fluid representation of flexible bodies
    bool multilayer = true;
    bool removeMiddleLayer = true;
    sysFSI.AddFEAmeshBCE(my_mesh, NodeNeighborElement_mesh, _1D_elementsNodes_mesh, std::vector<std::vector<int>>(),
                         true, false, multilayer, removeMiddleLayer, 1, 0);

<<<<<<< HEAD
    sysFSI.SetFsiMesh(my_mesh);
    fea::ChMeshExporter::WriteMesh(my_mesh, MESH_CONNECTIVITY);
=======
    sysFSI.AddFsiMesh(my_mesh, _1D_elementsNodes_mesh, std::vector<std::vector<int>>());
    fea::ChMeshExporter::writeMesh(my_mesh, MESH_CONNECTIVITY);
>>>>>>> 2d0b2316
}<|MERGE_RESOLUTION|>--- conflicted
+++ resolved
@@ -275,11 +275,6 @@
     sysFSI.AddFEAmeshBCE(my_mesh, NodeNeighborElement_mesh, _1D_elementsNodes_mesh, std::vector<std::vector<int>>(),
                          true, false, multilayer, removeMiddleLayer, 1, 0);
 
-<<<<<<< HEAD
-    sysFSI.SetFsiMesh(my_mesh);
+    sysFSI.AddFsiMesh(my_mesh, _1D_elementsNodes_mesh, std::vector<std::vector<int>>());
     fea::ChMeshExporter::WriteMesh(my_mesh, MESH_CONNECTIVITY);
-=======
-    sysFSI.AddFsiMesh(my_mesh, _1D_elementsNodes_mesh, std::vector<std::vector<int>>());
-    fea::ChMeshExporter::writeMesh(my_mesh, MESH_CONNECTIVITY);
->>>>>>> 2d0b2316
 }