// =============================================================================
// PROJECT CHRONO - http://projectchrono.org
//
// Copyright (c) 2014 projectchrono.org
// All rights reserved.
//
// Use of this source code is governed by a BSD-style license that can be found
// in the LICENSE file at the top level of the distribution and at
// http://projectchrono.org/license-chrono.txt.
//
// =============================================================================
// Authors: Alessandro Tasora, Radu Serban
// =============================================================================

#include <algorithm>
#include <cstdlib>

#include "chrono/core/ChGlobal.h"
#include "chrono/core/ChTransform.h"
#include "chrono/physics/ChAssembly.h"
#include "chrono/physics/ChSystem.h"

namespace chrono {

using namespace fea;
using namespace geometry;

// Register into the object factory, to enable run-time dynamic creation and persistence
CH_FACTORY_REGISTER(ChAssembly)

ChAssembly::ChAssembly()
    : nbodies(0),
      nbodies_sleep(0),
      nbodies_fixed(0),
      nshafts(0),
      nshafts_sleep(0),
      nshafts_fixed(0),
      nlinks(0),
      nmeshes(0),
      nphysicsitems(0),
      ncoords(0),
      ndoc(0),
      nsysvars(0),
      ncoords_w(0),
      ndoc_w(0),
      nsysvars_w(0),
      ndof(0),
      ndoc_w_C(0),
      ndoc_w_D(0) {}

ChAssembly::ChAssembly(const ChAssembly& other) : ChPhysicsItem(other) {
    nbodies = other.nbodies;
    nbodies_sleep = other.nbodies_sleep;
    nbodies_fixed = other.nbodies_fixed;
    nshafts = other.nshafts;
    nshafts_sleep = other.nshafts_sleep;
    nshafts_fixed = other.nshafts_fixed;
    nlinks = other.nlinks;
    nmeshes = other.nmeshes;
    nphysicsitems = other.nphysicsitems;
    ncoords = other.ncoords;
    ncoords_w = other.ncoords_w;
    ndoc = other.ndoc;
    ndoc_w = other.ndoc_w;
    ndoc_w_C = other.ndoc_w_C;
    ndoc_w_D = other.ndoc_w_D;
    ndof = other.ndof;
    nsysvars = other.nsysvars;
    nsysvars_w = other.nsysvars_w;

    //// RADU
    //// TODO:  deep copy of the object lists (bodylist, shaftlist, linklist, meshlist,  otherphysicslist)
}

ChAssembly::~ChAssembly() {
    RemoveAllBodies();
    RemoveAllShafts();
    RemoveAllLinks();
    RemoveAllMeshes();
    RemoveAllOtherPhysicsItems();
}

ChAssembly& ChAssembly::operator=(ChAssembly other) {
    ChAssembly tmp(other);
    swap(*this, other);
    return *this;
}

// Note: implement this as a friend function (instead of a member function swap(ChAssembly& other)) so that other
// classes that have a ChAssembly member (currently only ChSystem) could use it, the same way we use std::swap here.
void swap(ChAssembly& first, ChAssembly& second) {
    using std::swap;
    swap(first.nbodies, second.nbodies);
    swap(first.nbodies_sleep, second.nbodies_sleep);
    swap(first.nbodies_fixed, second.nbodies_fixed);
    swap(first.nshafts, second.nshafts);
    swap(first.nshafts_sleep, second.nshafts_sleep);
    swap(first.nshafts_fixed, second.nshafts_fixed);
    swap(first.nlinks, second.nlinks);
    swap(first.nmeshes, second.nmeshes);
    swap(first.nphysicsitems, second.nphysicsitems);
    swap(first.ncoords, second.ncoords);
    swap(first.ncoords_w, second.ncoords_w);
    swap(first.ndoc, second.ndoc);
    swap(first.ndoc_w, second.ndoc_w);
    swap(first.ndoc_w_C, second.ndoc_w_C);
    swap(first.ndoc_w_D, second.ndoc_w_D);
    swap(first.ndof, second.ndof);
    swap(first.nsysvars, second.nsysvars);
    swap(first.nsysvars_w, second.nsysvars_w);

    //// RADU
    //// TODO: deal with all other member variables...
}

void ChAssembly::Clear() {
    RemoveAllLinks();
    RemoveAllBodies();
    RemoveAllShafts();
    RemoveAllMeshes();
    RemoveAllOtherPhysicsItems();

    nbodies = 0;
    nbodies_sleep = 0;
    nbodies_fixed = 0;
    nshafts = 0;
    nshafts_sleep = 0;
    nshafts_fixed = 0;
    nlinks = 0;
    nmeshes = 0;
    nphysicsitems = 0;
    ndof = 0;
    ndoc = 0;
    ndoc_w = 0;
    ndoc_w_C = 0;
    ndoc_w_D = 0;
    nsysvars_w = 0;
    ncoords = 0;
    ncoords_w = 0;
    nsysvars = 0;
    ncoords_w = 0;
}

// Note: removing items from the assembly incurs linear time cost

void ChAssembly::AddBody(std::shared_ptr<ChBody> body) {
    assert(std::find(std::begin(bodylist), std::end(bodylist), body) == bodylist.end());
    assert(body->GetSystem() == nullptr);  // should remove from other system before adding here

    // set system and also add collision models to system
    body->SetSystem(system);
    bodylist.push_back(body);

    ////system->is_initialized = false;  // Not needed, unless/until ChBody::SetupInitial does something
    system->is_updated = false;
}

void ChAssembly::RemoveBody(std::shared_ptr<ChBody> body) {
    auto itr = std::find(std::begin(bodylist), std::end(bodylist), body);
    assert(itr != bodylist.end());

    bodylist.erase(itr);
    body->SetSystem(nullptr);

    system->is_updated = false;
}

void ChAssembly::AddShaft(std::shared_ptr<ChShaft> shaft) {
    assert(std::find(std::begin(shaftlist), std::end(shaftlist), shaft) == shaftlist.end());
    assert(shaft->GetSystem() == nullptr);  // should remove from other system before adding here

    shaft->SetSystem(system);
    shaftlist.push_back(shaft);

    ////system->is_initialized = false;  // Not needed, unless/until ChShaft::SetupInitial does something
    system->is_updated = false;
}

void ChAssembly::RemoveShaft(std::shared_ptr<ChShaft> shaft) {
    auto itr = std::find(std::begin(shaftlist), std::end(shaftlist), shaft);
    assert(itr != shaftlist.end());

    shaftlist.erase(itr);
    shaft->SetSystem(nullptr);

    system->is_updated = false;
}

void ChAssembly::AddLink(std::shared_ptr<ChLinkBase> link) {
    assert(std::find(std::begin(linklist), std::end(linklist), link) == linklist.end());
    assert(link->GetSystem()==nullptr || link->GetSystem() == system);

    link->SetSystem(system);
    linklist.push_back(link);

    ////system->is_initialized = false;  // Not needed, unless/until ChLink::SetupInitial does something
    system->is_updated = false;
}

void ChAssembly::RemoveLink(std::shared_ptr<ChLinkBase> link) {
    auto itr = std::find(std::begin(linklist), std::end(linklist), link);
    assert(itr != linklist.end());

    linklist.erase(itr);
    link->SetSystem(nullptr);

    system->is_updated = false;
}

void ChAssembly::AddMesh(std::shared_ptr<fea::ChMesh> mesh) {
    assert(std::find(std::begin(meshlist), std::end(meshlist), mesh) == meshlist.end());

    mesh->SetSystem(system);
    meshlist.push_back(mesh);

    system->is_initialized = false;
    system->is_updated = false;
}

void ChAssembly::RemoveMesh(std::shared_ptr<fea::ChMesh> mesh) {
    auto itr = std::find(std::begin(meshlist), std::end(meshlist), mesh);
    assert(itr != meshlist.end());

    meshlist.erase(itr);
    mesh->SetSystem(nullptr);

    system->is_updated = false;
}

void ChAssembly::AddOtherPhysicsItem(std::shared_ptr<ChPhysicsItem> item) {
    assert(!std::dynamic_pointer_cast<ChBody>(item));
    assert(!std::dynamic_pointer_cast<ChShaft>(item));
    assert(!std::dynamic_pointer_cast<ChLinkBase>(item));
    assert(!std::dynamic_pointer_cast<ChMesh>(item));
    assert(std::find(std::begin(otherphysicslist), std::end(otherphysicslist), item) == otherphysicslist.end());
<<<<<<< HEAD
    assert(item->GetSystem()==nullptr || item->GetSystem() == system);
=======
    assert(item->GetSystem() == nullptr || item->GetSystem() == system);
>>>>>>> ce400bdd

    // set system and also add collision models to system
    item->SetSystem(system);
    otherphysicslist.push_back(item);

    ////system->is_initialized = false;  // Not needed, unless/until ChPhysicsItem::SetupInitial does something
    system->is_updated = false;
}

void ChAssembly::RemoveOtherPhysicsItem(std::shared_ptr<ChPhysicsItem> item) {
    auto itr = std::find(std::begin(otherphysicslist), std::end(otherphysicslist), item);
    assert(itr != otherphysicslist.end());

    otherphysicslist.erase(itr);
    item->SetSystem(nullptr);

    system->is_updated = false;
}

void ChAssembly::Add(std::shared_ptr<ChPhysicsItem> item) {
    if (auto body = std::dynamic_pointer_cast<ChBody>(item)) {
        AddBody(body);
        return;
    }

    if (auto shaft = std::dynamic_pointer_cast<ChShaft>(item)) {
        AddShaft(shaft);
        return;
    }

    if (auto link = std::dynamic_pointer_cast<ChLinkBase>(item)) {
        AddLink(link);
        return;
    }

    if (auto mesh = std::dynamic_pointer_cast<fea::ChMesh>(item)) {
        AddMesh(mesh);
        return;
    }

    AddOtherPhysicsItem(item);
}

void ChAssembly::AddBatch(std::shared_ptr<ChPhysicsItem> item) {
    batch_to_insert.push_back(item);

    system->is_initialized = false;  // Needed, as the list may include a ChMesh
    system->is_updated = false;
}

void ChAssembly::FlushBatch() {
    for (auto& item : batch_to_insert) {
        Add(item);
    }
    batch_to_insert.clear();
}

void ChAssembly::Remove(std::shared_ptr<ChPhysicsItem> item) {
    if (auto body = std::dynamic_pointer_cast<ChBody>(item)) {
        RemoveBody(body);
        return;
    }

    if (auto shaft = std::dynamic_pointer_cast<ChShaft>(item)) {
        RemoveShaft(shaft);
        return;
    }

    if (auto link = std::dynamic_pointer_cast<ChLinkBase>(item)) {
        RemoveLink(link);
        return;
    }

    if (auto mesh = std::dynamic_pointer_cast<fea::ChMesh>(item)) {
        RemoveMesh(mesh);
        return;
    }

    RemoveOtherPhysicsItem(item);
}

void ChAssembly::RemoveAllBodies() {
    for (auto& body : bodylist) {
        body->SetSystem(nullptr);
    }
    bodylist.clear();

    if (system)
        system->is_updated = false;
}

void ChAssembly::RemoveAllShafts() {
    for (auto& shaft : shaftlist) {
        shaft->SetSystem(nullptr);
    }
    shaftlist.clear();

    if (system)
        system->is_updated = false;
}

void ChAssembly::RemoveAllLinks() {
    for (auto& link : linklist) {
        link->SetSystem(nullptr);
    }
    linklist.clear();

    if (system)
        system->is_updated = false;
}

void ChAssembly::RemoveAllMeshes() {
    for (auto& mesh : meshlist) {
        mesh->SetSystem(nullptr);
    }
    meshlist.clear();

    if (system)
        system->is_updated = false;
}

void ChAssembly::RemoveAllOtherPhysicsItems() {
    for (auto& item : otherphysicslist) {
        item->SetSystem(nullptr);
    }
    otherphysicslist.clear();

    if (system)
        system->is_updated = false;
}

std::shared_ptr<ChBody> ChAssembly::SearchBody(const std::string& name) const {
    auto body = std::find_if(std::begin(bodylist), std::end(bodylist),
                             [name](std::shared_ptr<ChBody> body) { return body->GetNameString() == name; });
    return (body != std::end(bodylist)) ? *body : nullptr;
}

std::shared_ptr<ChBody> ChAssembly::SearchBodyID(int id) const {
    auto body = std::find_if(std::begin(bodylist), std::end(bodylist),
                             [id](std::shared_ptr<ChBody> body) { return body->GetIdentifier() == id; });
    return (body != std::end(bodylist)) ? *body : nullptr;
}

std::shared_ptr<ChShaft> ChAssembly::SearchShaft(const std::string& name) const {
    auto shaft = std::find_if(std::begin(shaftlist), std::end(shaftlist),
                              [name](std::shared_ptr<ChShaft> shaft) { return shaft->GetNameString() == name; });
    return (shaft != std::end(shaftlist)) ? *shaft : nullptr;
}

std::shared_ptr<ChLinkBase> ChAssembly::SearchLink(const std::string& name) const {
    auto link = std::find_if(std::begin(linklist), std::end(linklist),
                             [name](std::shared_ptr<ChLinkBase> link) { return link->GetNameString() == name; });
    return (link != std::end(linklist)) ? *link : nullptr;
}

std::shared_ptr<fea::ChMesh> ChAssembly::SearchMesh(const std::string& name) const {
    auto mesh = std::find_if(std::begin(meshlist), std::end(meshlist),
                             [name](std::shared_ptr<fea::ChMesh> mesh) { return mesh->GetNameString() == name; });
    return (mesh != std::end(meshlist)) ? *mesh : nullptr;
}

std::shared_ptr<ChPhysicsItem> ChAssembly::SearchOtherPhysicsItem(const std::string& name) const {
    auto item = std::find_if(std::begin(otherphysicslist), std::end(otherphysicslist),
                             [name](std::shared_ptr<ChPhysicsItem> item) { return item->GetNameString() == name; });
    return (item != std::end(otherphysicslist)) ? *item : nullptr;
}

std::shared_ptr<ChPhysicsItem> ChAssembly::Search(const std::string& name) const {
    if (auto mbo = SearchBody(name))
        return mbo;

    if (auto msh = SearchShaft(name))
        return msh;

    if (auto mli = SearchLink(name))
        return mli;

    if (auto mesh = SearchMesh(name))
        return mesh;

    if (auto mph = SearchOtherPhysicsItem(name))
        return mph;

    return std::shared_ptr<ChPhysicsItem>();  // not found; return an empty shared_ptr
}

std::shared_ptr<ChMarker> ChAssembly::SearchMarker(const std::string& name) const {
    // Iterate over all bodies and search in the body's marker list
    for (auto& body : bodylist) {
        if (auto marker = body->SearchMarker(name))
            return marker;
    }

    return nullptr;  // not found
}

std::shared_ptr<ChMarker> ChAssembly::SearchMarker(int id) const {
    // Iterate over all bodies and search in the body's marker list
    for (auto& body : bodylist) {
        if (auto marker = body->SearchMarker(id))
            return marker;
    }

    return nullptr;  // not found
}

// -----------------------------------------------------------------------------

void ChAssembly::SetSystem(ChSystem* m_system) {
    system = m_system;

    for (auto& body : bodylist) {
        body->SetSystem(m_system);
    }
    for (auto& shaft : shaftlist) {
        shaft->SetSystem(m_system);
    }
    for (auto& link : linklist) {
        link->SetSystem(m_system);
    }
    for (auto& mesh : meshlist) {
        mesh->SetSystem(m_system);
    }
    for (auto& item : otherphysicslist) {
        item->SetSystem(m_system);
    }
}

void ChAssembly::AddCollisionModelsToSystem(ChCollisionSystem* coll_sys) const {
    for (const auto& body : bodylist)
        body->AddCollisionModelsToSystem(coll_sys);

    for (const auto& mesh : meshlist)
        mesh->AddCollisionModelsToSystem(coll_sys);

    for (const auto& item : otherphysicslist) {
        if (auto a = std::dynamic_pointer_cast<ChAssembly>(item)) {
            a->AddCollisionModelsToSystem(coll_sys);
            continue;
        }

        item->AddCollisionModelsToSystem(coll_sys);
    }
}

void ChAssembly::RemoveCollisionModelsFromSystem(ChCollisionSystem* coll_sys) const {
    for (const auto& body : bodylist)
        body->RemoveCollisionModelsFromSystem(coll_sys);

    for (const auto& mesh : meshlist)
        mesh->RemoveCollisionModelsFromSystem(coll_sys);

    for (const auto& item : otherphysicslist) {
        if (auto a = std::dynamic_pointer_cast<ChAssembly>(item)) {
            a->RemoveCollisionModelsFromSystem(coll_sys);
            continue;
        }

        item->RemoveCollisionModelsFromSystem(coll_sys);
    }
}

void ChAssembly::SyncCollisionModels() {
    for (auto& body : bodylist) {
        body->SyncCollisionModels();
    }
    for (auto& shaft : shaftlist) {
        shaft->SyncCollisionModels();
    }
    for (auto& link : linklist) {
        link->SyncCollisionModels();
    }
    for (auto& mesh : meshlist) {
        mesh->SyncCollisionModels();
    }
    for (auto& item : otherphysicslist) {
        item->SyncCollisionModels();
    }
}

// -----------------------------------------------------------------------------
// UPDATING ROUTINES

void ChAssembly::SetupInitial() {
    for (int ip = 0; ip < bodylist.size(); ++ip) {
        bodylist[ip]->SetupInitial();
    }
    for (int ip = 0; ip < shaftlist.size(); ++ip) {
        shaftlist[ip]->SetupInitial();
    }
    for (int ip = 0; ip < linklist.size(); ++ip) {
        linklist[ip]->SetupInitial();
    }
    for (int ip = 0; ip < meshlist.size(); ++ip) {
        meshlist[ip]->SetupInitial();
    }
    for (int ip = 0; ip < otherphysicslist.size(); ++ip) {
        otherphysicslist[ip]->SetupInitial();
    }
}

// Count all bodies, links, meshes, and other physics items.
// Set counters (DOF, num constraints, etc) and offsets.
void ChAssembly::Setup() {
    nbodies = 0;
    nbodies_sleep = 0;
    nbodies_fixed = 0;
    nshafts = 0;
    nshafts_sleep = 0;
    nshafts_fixed = 0;
    ncoords = 0;
    ncoords_w = 0;
    ndoc = 0;
    ndoc_w = 0;
    ndoc_w_C = 0;
    ndoc_w_D = 0;
    nlinks = 0;
    nmeshes = 0;
    nphysicsitems = 0;

    // Add any items queued for insertion in the assembly's lists.
    this->FlushBatch();

    for (auto& body : bodylist) {
        if (body->GetBodyFixed())
            nbodies_fixed++;
        else if (body->GetSleeping())
            nbodies_sleep++;
        else {
            nbodies++;

            body->SetOffset_x(this->offset_x + ncoords);
            body->SetOffset_w(this->offset_w + ncoords_w);
            body->SetOffset_L(this->offset_L + ndoc_w);

            body->Setup();  // currently, no-op

            ncoords += body->GetDOF();
            ncoords_w += body->GetDOF_w();
            ndoc_w += body->GetDOC();      // not really needed since ChBody introduces no constraints
            ndoc_w_C += body->GetDOC_c();  // not really needed since ChBody introduces no constraints
            ndoc_w_D += body->GetDOC_d();  // not really needed since ChBody introduces no constraints
        }
    }

    for (auto& shaft : shaftlist) {
        if (shaft->GetShaftFixed())
            nshafts_fixed++;
        else if (shaft->GetSleeping())
            nshafts_sleep++;
        else {
            nshafts++;

            shaft->SetOffset_x(this->offset_x + ncoords);
            shaft->SetOffset_w(this->offset_w + ncoords_w);
            shaft->SetOffset_L(this->offset_L + ndoc_w);

            shaft->Setup();

            ncoords += shaft->GetDOF();
            ncoords_w += shaft->GetDOF_w();
            ndoc_w += shaft->GetDOC();
            ndoc_w_C += shaft->GetDOC_c();
            ndoc_w_D += shaft->GetDOC_d();
        }
    }

    for (auto& link : linklist) {
        if (link->IsActive()) {
            nlinks++;

            link->SetOffset_x(this->offset_x + ncoords);
            link->SetOffset_w(this->offset_w + ncoords_w);
            link->SetOffset_L(this->offset_L + ndoc_w);

            link->Setup();  // compute DOFs etc. and sets the offsets also in child items, if any

            ncoords += link->GetDOF();
            ncoords_w += link->GetDOF_w();
            ndoc_w += link->GetDOC();
            ndoc_w_C += link->GetDOC_c();
            ndoc_w_D += link->GetDOC_d();
        }
    }

    for (auto& mesh : meshlist) {
        nmeshes++;

        mesh->SetOffset_x(this->offset_x + ncoords);
        mesh->SetOffset_w(this->offset_w + ncoords_w);
        mesh->SetOffset_L(this->offset_L + ndoc_w);

        mesh->Setup();  // compute DOFs and iteratively call Setup for child items

        ncoords += mesh->GetDOF();
        ncoords_w += mesh->GetDOF_w();
        ndoc_w += mesh->GetDOC();
        ndoc_w_C += mesh->GetDOC_c();
        ndoc_w_D += mesh->GetDOC_d();
    }

    for (auto& item : otherphysicslist) {
        if (item->IsActive()) {
            nphysicsitems++;

            item->SetOffset_x(this->offset_x + ncoords);
            item->SetOffset_w(this->offset_w + ncoords_w);
            item->SetOffset_L(this->offset_L + ndoc_w);

            item->Setup();

            ncoords += item->GetDOF();
            ncoords_w += item->GetDOF_w();
            ndoc_w += item->GetDOC();
            ndoc_w_C += item->GetDOC_c();
            ndoc_w_D += item->GetDOC_d();
        }
    }

    ndoc = ndoc_w + nbodies;          // number of constraints including quaternion constraints.
    nsysvars = ncoords + ndoc;        // total number of variables (coordinates + lagrangian multipliers)
    nsysvars_w = ncoords_w + ndoc_w;  // total number of variables (with 6 dof per body)

    // number of degrees of freedom (approximate - does not consider constr. redundancy, etc)
    ndof = ncoords_w - ndoc_w;
}

// Update assembly's own properties first (ChTime and assets, if any).
// Then update all contents of this assembly.
void ChAssembly::Update(double mytime, bool update_assets) {
    ChPhysicsItem::Update(mytime, update_assets);
    Update(update_assets);
}

// Update all physical items (bodies, links, meshes, etc), including their auxiliary variables.
// Updates all forces (automatic, as children of bodies)
// Updates all markers (automatic, as children of bodies).
void ChAssembly::Update(bool update_assets) {
    //// NOTE: do not switch these to range for loops (may want to use OMP for)
    for (int ip = 0; ip < (int)bodylist.size(); ++ip) {
        bodylist[ip]->Update(ChTime, update_assets);
    }
    for (int ip = 0; ip < (int)shaftlist.size(); ++ip) {
        shaftlist[ip]->Update(ChTime, update_assets);
    }
    for (int ip = 0; ip < (int)meshlist.size(); ++ip) {
        meshlist[ip]->Update(ChTime, update_assets);
    }
    for (int ip = 0; ip < (int)otherphysicslist.size(); ++ip) {
        otherphysicslist[ip]->Update(ChTime, update_assets);
    }
    // The state of links depends on the bodylist,shaftlist,meshlist,otherphysicslist,
    // thus the update of linklist must be at the end.
    for (int ip = 0; ip < (int)linklist.size(); ++ip) {
        linklist[ip]->Update(ChTime, update_assets);
    }
}

void ChAssembly::SetNoSpeedNoAcceleration() {
    for (auto& body : bodylist) {
        body->SetNoSpeedNoAcceleration();
    }
    for (auto& shaft : shaftlist) {
        shaft->SetNoSpeedNoAcceleration();
    }
    for (auto& link : linklist) {
        link->SetNoSpeedNoAcceleration();
    }
    for (auto& mesh : meshlist) {
        mesh->SetNoSpeedNoAcceleration();
    }
    for (auto& item : otherphysicslist) {
        item->SetNoSpeedNoAcceleration();
    }
}

void ChAssembly::IntStateGather(const unsigned int off_x,
                                ChState& x,
                                const unsigned int off_v,
                                ChStateDelta& v,
                                double& T) {
    unsigned int displ_x = off_x - this->offset_x;
    unsigned int displ_v = off_v - this->offset_w;

    for (auto& body : bodylist) {
        if (body->IsActive())
            body->IntStateGather(displ_x + body->GetOffset_x(), x, displ_v + body->GetOffset_w(), v, T);
    }
    for (auto& shaft : shaftlist) {
        if (shaft->IsActive())
            shaft->IntStateGather(displ_x + shaft->GetOffset_x(), x, displ_v + shaft->GetOffset_w(), v, T);
    }
    for (auto& link : linklist) {
        if (link->IsActive())
            link->IntStateGather(displ_x + link->GetOffset_x(), x, displ_v + link->GetOffset_w(), v, T);
    }
    for (auto& mesh : meshlist) {
        mesh->IntStateGather(displ_x + mesh->GetOffset_x(), x, displ_v + mesh->GetOffset_w(), v, T);
    }
    for (auto& item : otherphysicslist) {
        if (item->IsActive())
            item->IntStateGather(displ_x + item->GetOffset_x(), x, displ_v + item->GetOffset_w(), v, T);
    }
    T = GetChTime();
}

void ChAssembly::IntStateScatter(const unsigned int off_x,
                                 const ChState& x,
                                 const unsigned int off_v,
                                 const ChStateDelta& v,
                                 const double T,
                                 bool full_update) {
    // Notes:
    // 1. All IntStateScatter() calls below will automatically call Update() for each object, therefore:
    //    - do not call Update() on this (assembly).
    //    - do not call ChPhysicsItem::IntStateScatter() as this will also result in a redundant Update()
    // 2. Order below is *important*
    //    - in particular, bodies and meshes must be processed *before* links, so that links can use
    //      up-to-date body and node information

    unsigned int displ_x = off_x - this->offset_x;
    unsigned int displ_v = off_v - this->offset_w;

    for (auto& body : bodylist) {
        if (body->IsActive())
            body->IntStateScatter(displ_x + body->GetOffset_x(), x, displ_v + body->GetOffset_w(), v, T, full_update);
        else
            body->Update(T, full_update);
    }
    for (auto& shaft : shaftlist) {
        if (shaft->IsActive())
            shaft->IntStateScatter(displ_x + shaft->GetOffset_x(), x, displ_v + shaft->GetOffset_w(), v, T,
                                   full_update);
        else
            shaft->Update(T, full_update);
    }
    for (auto& mesh : meshlist) {
        mesh->IntStateScatter(displ_x + mesh->GetOffset_x(), x, displ_v + mesh->GetOffset_w(), v, T, full_update);
    }
    for (auto& item : otherphysicslist) {
        if (item->IsActive())
            item->IntStateScatter(displ_x + item->GetOffset_x(), x, displ_v + item->GetOffset_w(), v, T, full_update);
        else
            item->Update(T, full_update);
    }
    // Because the Update() of ChLink() depends on the frames of Body1 and Body2, the state scatter of linklist
    // must be behind of bodylist,shaftlist,meshlist,otherphysicslist; otherwise, the Update() of ChLink() would
    // use the old (un-updated) status of bodylist,shaftlist,meshlist, resulting in a delay of Update() of ChLink()
    // for one time step, then the simulation might diverge!
    for (auto& link : linklist) {
        if (link->IsActive())
            link->IntStateScatter(displ_x + link->GetOffset_x(), x, displ_v + link->GetOffset_w(), v, T, full_update);
        else
            link->Update(T, full_update);
    }

    SetChTime(T);
}

void ChAssembly::IntStateGatherAcceleration(const unsigned int off_a, ChStateDelta& a) {
    unsigned int displ_a = off_a - this->offset_w;

    for (auto& body : bodylist) {
        if (body->IsActive())
            body->IntStateGatherAcceleration(displ_a + body->GetOffset_w(), a);
    }
    for (auto& shaft : shaftlist) {
        if (shaft->IsActive())
            shaft->IntStateGatherAcceleration(displ_a + shaft->GetOffset_w(), a);
    }
    for (auto& link : linklist) {
        if (link->IsActive())
            link->IntStateGatherAcceleration(displ_a + link->GetOffset_w(), a);
    }
    for (auto& mesh : meshlist) {
        mesh->IntStateGatherAcceleration(displ_a + mesh->GetOffset_w(), a);
    }
    for (auto& item : otherphysicslist) {
        if (item->IsActive())
            item->IntStateGatherAcceleration(displ_a + item->GetOffset_w(), a);
    }
}

// From state derivative (acceleration) to system, sometimes might be needed
void ChAssembly::IntStateScatterAcceleration(const unsigned int off_a, const ChStateDelta& a) {
    unsigned int displ_a = off_a - this->offset_w;

    for (auto& body : bodylist) {
        if (body->IsActive())
            body->IntStateScatterAcceleration(displ_a + body->GetOffset_w(), a);
    }
    for (auto& shaft : shaftlist) {
        if (shaft->IsActive())
            shaft->IntStateScatterAcceleration(displ_a + shaft->GetOffset_w(), a);
    }
    for (auto& mesh : meshlist) {
        mesh->IntStateScatterAcceleration(displ_a + mesh->GetOffset_w(), a);
    }
    for (auto& item : otherphysicslist) {
        if (item->IsActive())
            item->IntStateScatterAcceleration(displ_a + item->GetOffset_w(), a);
    }
    for (auto& link : linklist) {
        if (link->IsActive())
            link->IntStateScatterAcceleration(displ_a + link->GetOffset_w(), a);
    }
}

// From system to reaction forces (last computed) - some timestepper might need this
void ChAssembly::IntStateGatherReactions(const unsigned int off_L, ChVectorDynamic<>& L) {
    unsigned int displ_L = off_L - this->offset_L;

    for (auto& body : bodylist) {
        if (body->IsActive())
            body->IntStateGatherReactions(displ_L + body->GetOffset_L(), L);
    }
    for (auto& shaft : shaftlist) {
        if (shaft->IsActive())
            shaft->IntStateGatherReactions(displ_L + shaft->GetOffset_L(), L);
    }
    for (auto& link : linklist) {
        if (link->IsActive())
            link->IntStateGatherReactions(displ_L + link->GetOffset_L(), L);
    }
    for (auto& mesh : meshlist) {
        mesh->IntStateGatherReactions(displ_L + mesh->GetOffset_L(), L);
    }
    for (auto& item : otherphysicslist) {
        if (item->IsActive())
            item->IntStateGatherReactions(displ_L + item->GetOffset_L(), L);
    }
}

// From reaction forces to system, ex. store last computed reactions in ChLinkBase objects for plotting etc.
void ChAssembly::IntStateScatterReactions(const unsigned int off_L, const ChVectorDynamic<>& L) {
    unsigned int displ_L = off_L - this->offset_L;

    for (auto& body : bodylist) {
        if (body->IsActive())
            body->IntStateScatterReactions(displ_L + body->GetOffset_L(), L);
    }
    for (auto& shaft : shaftlist) {
        if (shaft->IsActive())
            shaft->IntStateScatterReactions(displ_L + shaft->GetOffset_L(), L);
    }
    for (auto& mesh : meshlist) {
        mesh->IntStateScatterReactions(displ_L + mesh->GetOffset_L(), L);
    }
    for (auto& item : otherphysicslist) {
        if (item->IsActive())
            item->IntStateScatterReactions(displ_L + item->GetOffset_L(), L);
    }
    // The state scatter of reactions of link depends on Body1 and Body2, thus it must be at the end.
    for (auto& link : linklist) {
        if (link->IsActive())
            link->IntStateScatterReactions(displ_L + link->GetOffset_L(), L);
    }
}

void ChAssembly::IntStateIncrement(const unsigned int off_x,
                                   ChState& x_new,
                                   const ChState& x,
                                   const unsigned int off_v,
                                   const ChStateDelta& Dv) {
    unsigned int displ_x = off_x - this->offset_x;
    unsigned int displ_v = off_v - this->offset_w;

    for (auto& body : bodylist) {
        if (body->IsActive())
            body->IntStateIncrement(displ_x + body->GetOffset_x(), x_new, x, displ_v + body->GetOffset_w(), Dv);
    }

    for (auto& shaft : shaftlist) {
        if (shaft->IsActive())
            shaft->IntStateIncrement(displ_x + shaft->GetOffset_x(), x_new, x, displ_v + shaft->GetOffset_w(), Dv);
    }

    for (auto& link : linklist) {
        if (link->IsActive())
            link->IntStateIncrement(displ_x + link->GetOffset_x(), x_new, x, displ_v + link->GetOffset_w(), Dv);
    }

    for (auto& mesh : meshlist) {
        mesh->IntStateIncrement(displ_x + mesh->GetOffset_x(), x_new, x, displ_v + mesh->GetOffset_w(), Dv);
    }

    for (auto& item : otherphysicslist) {
        if (item->IsActive())
            item->IntStateIncrement(displ_x + item->GetOffset_x(), x_new, x, displ_v + item->GetOffset_w(), Dv);
    }
}

void ChAssembly::IntStateGetIncrement(const unsigned int off_x,
                                      const ChState& x_new,
                                      const ChState& x,
                                      const unsigned int off_v,
                                      ChStateDelta& Dv) {
    unsigned int displ_x = off_x - this->offset_x;
    unsigned int displ_v = off_v - this->offset_w;

    for (auto& body : bodylist) {
        if (body->IsActive())
            body->IntStateGetIncrement(displ_x + body->GetOffset_x(), x_new, x, displ_v + body->GetOffset_w(), Dv);
    }

    for (auto& shaft : shaftlist) {
        if (shaft->IsActive())
            shaft->IntStateGetIncrement(displ_x + shaft->GetOffset_x(), x_new, x, displ_v + shaft->GetOffset_w(), Dv);
    }

    for (auto& link : linklist) {
        if (link->IsActive())
            link->IntStateGetIncrement(displ_x + link->GetOffset_x(), x_new, x, displ_v + link->GetOffset_w(), Dv);
    }

    for (auto& mesh : meshlist) {
        mesh->IntStateGetIncrement(displ_x + mesh->GetOffset_x(), x_new, x, displ_v + mesh->GetOffset_w(), Dv);
    }

    for (auto& item : otherphysicslist) {
        if (item->IsActive())
            item->IntStateGetIncrement(displ_x + item->GetOffset_x(), x_new, x, displ_v + item->GetOffset_w(), Dv);
    }
}

void ChAssembly::IntLoadResidual_F(const unsigned int off,  ///< offset in R residual
                                   ChVectorDynamic<>& R,    ///< result: the R residual, R += c*F
                                   const double c)          ///< a scaling factor
{
    unsigned int displ_v = off - this->offset_w;

    for (auto& body : bodylist) {
        if (body->IsActive())
            body->IntLoadResidual_F(displ_v + body->GetOffset_w(), R, c);
    }
    for (auto& shaft : shaftlist) {
        if (shaft->IsActive())
            shaft->IntLoadResidual_F(displ_v + shaft->GetOffset_w(), R, c);
    }
    for (auto& link : linklist) {
        if (link->IsActive())
            link->IntLoadResidual_F(displ_v + link->GetOffset_w(), R, c);
    }
    for (auto& mesh : meshlist) {
        mesh->IntLoadResidual_F(displ_v + mesh->GetOffset_w(), R, c);
    }
    for (auto& item : otherphysicslist) {
        if (item->IsActive())
            item->IntLoadResidual_F(displ_v + item->GetOffset_w(), R, c);
    }
}

void ChAssembly::IntLoadResidual_Mv(const unsigned int off,      ///< offset in R residual
                                    ChVectorDynamic<>& R,        ///< result: the R residual, R += c*M*v
                                    const ChVectorDynamic<>& w,  ///< the w vector
                                    const double c               ///< a scaling factor
) {
    unsigned int displ_v = off - this->offset_w;

    for (auto& body : bodylist) {
        if (body->IsActive())
            body->IntLoadResidual_Mv(displ_v + body->GetOffset_w(), R, w, c);
    }
    for (auto& shaft : shaftlist) {
        if (shaft->IsActive())
            shaft->IntLoadResidual_Mv(displ_v + shaft->GetOffset_w(), R, w, c);
    }
    for (auto& link : linklist) {
        if (link->IsActive())
            link->IntLoadResidual_Mv(displ_v + link->GetOffset_w(), R, w, c);
    }
    for (auto& mesh : meshlist) {
        mesh->IntLoadResidual_Mv(displ_v + mesh->GetOffset_w(), R, w, c);
    }
    for (auto& item : otherphysicslist) {
        if (item->IsActive())
            item->IntLoadResidual_Mv(displ_v + item->GetOffset_w(), R, w, c);
    }
}

void ChAssembly::IntLoadLumpedMass_Md(const unsigned int off, 
                                    ChVectorDynamic<>& Md, 
                                    double& err, 
                                    const double c
) {
    unsigned int displ_v = off - this->offset_w;

    for (auto& body : bodylist) {
        if (body->IsActive())
            body->IntLoadLumpedMass_Md(displ_v + body->GetOffset_w(), Md, err, c);
    }
    for (auto& shaft : shaftlist) {
        if (shaft->IsActive())
            shaft->IntLoadLumpedMass_Md(displ_v + shaft->GetOffset_w(), Md, err, c);
    }
    for (auto& link : linklist) {
        if (link->IsActive())
            link->IntLoadLumpedMass_Md(displ_v + link->GetOffset_w(), Md, err, c);
    }
    for (auto& mesh : meshlist) {
        mesh->IntLoadLumpedMass_Md(displ_v + mesh->GetOffset_w(), Md, err, c);
    }
    for (auto& item : otherphysicslist) {
        if (item->IsActive())
            item->IntLoadLumpedMass_Md(displ_v + item->GetOffset_w(), Md, err, c);
    }
}

void ChAssembly::IntLoadResidual_CqL(const unsigned int off_L,    ///< offset in L multipliers
                                     ChVectorDynamic<>& R,        ///< result: the R residual, R += c*Cq'*L
                                     const ChVectorDynamic<>& L,  ///< the L vector
                                     const double c               ///< a scaling factor
) {
    unsigned int displ_L = off_L - this->offset_L;

    for (auto& body : bodylist) {
        if (body->IsActive())
            body->IntLoadResidual_CqL(displ_L + body->GetOffset_L(), R, L, c);
    }
    for (auto& shaft : shaftlist) {
        if (shaft->IsActive())
            shaft->IntLoadResidual_CqL(displ_L + shaft->GetOffset_L(), R, L, c);
    }
    for (auto& link : linklist) {
        if (link->IsActive())
            link->IntLoadResidual_CqL(displ_L + link->GetOffset_L(), R, L, c);
    }
    for (auto& mesh : meshlist) {
        mesh->IntLoadResidual_CqL(displ_L + mesh->GetOffset_L(), R, L, c);
    }
    for (auto& item : otherphysicslist) {
        if (item->IsActive())
            item->IntLoadResidual_CqL(displ_L + item->GetOffset_L(), R, L, c);
    }
}

void ChAssembly::IntLoadConstraint_C(const unsigned int off_L,  ///< offset in Qc residual
                                     ChVectorDynamic<>& Qc,     ///< result: the Qc residual, Qc += c*C
                                     const double c,            ///< a scaling factor
                                     bool do_clamp,             ///< apply clamping to c*C?
                                     double recovery_clamp      ///< value for min/max clamping of c*C
) {
    unsigned int displ_L = off_L - this->offset_L;

    for (auto& body : bodylist) {
        if (body->IsActive())
            body->IntLoadConstraint_C(displ_L + body->GetOffset_L(), Qc, c, do_clamp, recovery_clamp);
    }
    for (auto& shaft : shaftlist) {
        if (shaft->IsActive())
            shaft->IntLoadConstraint_C(displ_L + shaft->GetOffset_L(), Qc, c, do_clamp, recovery_clamp);
    }
    for (auto& link : linklist) {
        if (link->IsActive())
            link->IntLoadConstraint_C(displ_L + link->GetOffset_L(), Qc, c, do_clamp, recovery_clamp);
    }
    for (auto& mesh : meshlist) {
        mesh->IntLoadConstraint_C(displ_L + mesh->GetOffset_L(), Qc, c, do_clamp, recovery_clamp);
    }
    for (auto& item : otherphysicslist) {
        if (item->IsActive())
            item->IntLoadConstraint_C(displ_L + item->GetOffset_L(), Qc, c, do_clamp, recovery_clamp);
    }
}

void ChAssembly::IntLoadConstraint_Ct(const unsigned int off_L,  ///< offset in Qc residual
                                      ChVectorDynamic<>& Qc,     ///< result: the Qc residual, Qc += c*Ct
                                      const double c             ///< a scaling factor
) {
    unsigned int displ_L = off_L - this->offset_L;

    for (auto& body : bodylist) {
        if (body->IsActive())
            body->IntLoadConstraint_Ct(displ_L + body->GetOffset_L(), Qc, c);
    }
    for (auto& shaft : shaftlist) {
        if (shaft->IsActive())
            shaft->IntLoadConstraint_Ct(displ_L + shaft->GetOffset_L(), Qc, c);
    }
    for (auto& link : linklist) {
        if (link->IsActive())
            link->IntLoadConstraint_Ct(displ_L + link->GetOffset_L(), Qc, c);
    }
    for (auto& mesh : meshlist) {
        mesh->IntLoadConstraint_Ct(displ_L + mesh->GetOffset_L(), Qc, c);
    }
    for (auto& item : otherphysicslist) {
        if (item->IsActive())
            item->IntLoadConstraint_Ct(displ_L + item->GetOffset_L(), Qc, c);
    }
}

void ChAssembly::IntToDescriptor(const unsigned int off_v,
                                 const ChStateDelta& v,
                                 const ChVectorDynamic<>& R,
                                 const unsigned int off_L,
                                 const ChVectorDynamic<>& L,
                                 const ChVectorDynamic<>& Qc) {
    unsigned int displ_L = off_L - this->offset_L;
    unsigned int displ_v = off_v - this->offset_w;

    for (auto& body : bodylist) {
        if (body->IsActive())
            body->IntToDescriptor(displ_v + body->GetOffset_w(), v, R, displ_L + body->GetOffset_L(), L, Qc);
    }

    for (auto& shaft : shaftlist) {
        if (shaft->IsActive())
            shaft->IntToDescriptor(displ_v + shaft->GetOffset_w(), v, R, displ_L + shaft->GetOffset_L(), L, Qc);
    }

    for (auto& link : linklist) {
        if (link->IsActive())
            link->IntToDescriptor(displ_v + link->GetOffset_w(), v, R, displ_L + link->GetOffset_L(), L, Qc);
    }

    for (auto& mesh : meshlist) {
        mesh->IntToDescriptor(displ_v + mesh->GetOffset_w(), v, R, displ_L + mesh->GetOffset_L(), L, Qc);
    }

    for (auto& item : otherphysicslist) {
        if (item->IsActive())
            item->IntToDescriptor(displ_v + item->GetOffset_w(), v, R, displ_L + item->GetOffset_L(), L, Qc);
    }
}

void ChAssembly::IntFromDescriptor(const unsigned int off_v,
                                   ChStateDelta& v,
                                   const unsigned int off_L,
                                   ChVectorDynamic<>& L) {
    unsigned int displ_L = off_L - this->offset_L;
    unsigned int displ_v = off_v - this->offset_w;

    for (auto& body : bodylist) {
        if (body->IsActive())
            body->IntFromDescriptor(displ_v + body->GetOffset_w(), v, displ_L + body->GetOffset_L(), L);
    }

    for (auto& shaft : shaftlist) {
        if (shaft->IsActive())
            shaft->IntFromDescriptor(displ_v + shaft->GetOffset_w(), v, displ_L + shaft->GetOffset_L(), L);
    }

    for (auto& link : linklist) {
        if (link->IsActive())
            link->IntFromDescriptor(displ_v + link->GetOffset_w(), v, displ_L + link->GetOffset_L(), L);
    }

    for (auto& mesh : meshlist) {
        mesh->IntFromDescriptor(displ_v + mesh->GetOffset_w(), v, displ_L + mesh->GetOffset_L(), L);
    }

    for (auto& item : otherphysicslist) {
        if (item->IsActive())
            item->IntFromDescriptor(displ_v + item->GetOffset_w(), v, displ_L + item->GetOffset_L(), L);
    }
}

// -----------------------------------------------------------------------------

void ChAssembly::InjectVariables(ChSystemDescriptor& mdescriptor) {
    for (auto& body : bodylist) {
        body->InjectVariables(mdescriptor);
    }
    for (auto& shaft : shaftlist) {
        shaft->InjectVariables(mdescriptor);
    }
    for (auto& link : linklist) {
        link->InjectVariables(mdescriptor);
    }
    for (auto& mesh : meshlist) {
        mesh->InjectVariables(mdescriptor);
    }
    for (auto& item : otherphysicslist) {
        item->InjectVariables(mdescriptor);
    }
}

void ChAssembly::VariablesFbReset() {
    for (auto& body : bodylist) {
        body->VariablesFbReset();
    }
    for (auto& shaft : shaftlist) {
        shaft->VariablesFbReset();
    }
    for (auto& link : linklist) {
        link->VariablesFbReset();
    }
    for (auto& mesh : meshlist) {
        mesh->VariablesFbReset();
    }
    for (auto& item : otherphysicslist) {
        item->VariablesFbReset();
    }
}

void ChAssembly::VariablesFbLoadForces(double factor) {
    for (auto& body : bodylist) {
        body->VariablesFbLoadForces(factor);
    }
    for (auto& shaft : shaftlist) {
        shaft->VariablesFbLoadForces(factor);
    }
    for (auto& link : linklist) {
        link->VariablesFbLoadForces(factor);
    }
    for (auto& mesh : meshlist) {
        mesh->VariablesFbLoadForces(factor);
    }
    for (auto& item : otherphysicslist) {
        item->VariablesFbLoadForces(factor);
    }
}

void ChAssembly::VariablesFbIncrementMq() {
    for (auto& body : bodylist) {
        body->VariablesFbIncrementMq();
    }
    for (auto& shaft : shaftlist) {
        shaft->VariablesFbIncrementMq();
    }
    for (auto& link : linklist) {
        link->VariablesFbIncrementMq();
    }
    for (auto& mesh : meshlist) {
        mesh->VariablesFbIncrementMq();
    }
    for (auto& item : otherphysicslist) {
        item->VariablesFbIncrementMq();
    }
}

void ChAssembly::VariablesQbLoadSpeed() {
    for (auto& body : bodylist) {
        body->VariablesQbLoadSpeed();
    }
    for (auto& shaft : shaftlist) {
        shaft->VariablesQbLoadSpeed();
    }
    for (auto& link : linklist) {
        link->VariablesQbLoadSpeed();
    }
    for (auto& mesh : meshlist) {
        mesh->VariablesQbLoadSpeed();
    }
    for (auto& item : otherphysicslist) {
        item->VariablesQbLoadSpeed();
    }
}

void ChAssembly::VariablesQbSetSpeed(double step) {
    for (auto& body : bodylist) {
        body->VariablesQbSetSpeed(step);
    }
    for (auto& shaft : shaftlist) {
        shaft->VariablesQbSetSpeed(step);
    }
    for (auto& link : linklist) {
        link->VariablesQbSetSpeed(step);
    }
    for (auto& mesh : meshlist) {
        mesh->VariablesQbSetSpeed(step);
    }
    for (auto& item : otherphysicslist) {
        item->VariablesQbSetSpeed(step);
    }
}

void ChAssembly::VariablesQbIncrementPosition(double dt_step) {
    for (auto& body : bodylist) {
        body->VariablesQbIncrementPosition(dt_step);
    }
    for (auto& shaft : shaftlist) {
        shaft->VariablesQbIncrementPosition(dt_step);
    }
    for (auto& link : linklist) {
        link->VariablesQbIncrementPosition(dt_step);
    }
    for (auto& mesh : meshlist) {
        mesh->VariablesQbIncrementPosition(dt_step);
    }
    for (auto& item : otherphysicslist) {
        item->VariablesQbIncrementPosition(dt_step);
    }
}

void ChAssembly::InjectConstraints(ChSystemDescriptor& mdescriptor) {
    for (auto& body : bodylist) {
        body->InjectConstraints(mdescriptor);
    }
    for (auto& shaft : shaftlist) {
        shaft->InjectConstraints(mdescriptor);
    }
    for (auto& link : linklist) {
        link->InjectConstraints(mdescriptor);
    }
    for (auto& mesh : meshlist) {
        mesh->InjectConstraints(mdescriptor);
    }
    for (auto& item : otherphysicslist) {
        item->InjectConstraints(mdescriptor);
    }
}

void ChAssembly::ConstraintsBiReset() {
    for (auto& body : bodylist) {
        body->ConstraintsBiReset();
    }
    for (auto& shaft : shaftlist) {
        shaft->ConstraintsBiReset();
    }
    for (auto& link : linklist) {
        link->ConstraintsBiReset();
    }
    for (auto& mesh : meshlist) {
        mesh->ConstraintsBiReset();
    }
    for (auto& item : otherphysicslist) {
        item->ConstraintsBiReset();
    }
}

void ChAssembly::ConstraintsBiLoad_C(double factor, double recovery_clamp, bool do_clamp) {
    for (auto& body : bodylist) {
        body->ConstraintsBiLoad_C(factor, recovery_clamp, do_clamp);
    }
    for (auto& shaft : shaftlist) {
        shaft->ConstraintsBiLoad_C(factor, recovery_clamp, do_clamp);
    }
    for (auto& link : linklist) {
        link->ConstraintsBiLoad_C(factor, recovery_clamp, do_clamp);
    }
    for (auto& mesh : meshlist) {
        mesh->ConstraintsBiLoad_C(factor, recovery_clamp, do_clamp);
    }
    for (auto& item : otherphysicslist) {
        item->ConstraintsBiLoad_C(factor, recovery_clamp, do_clamp);
    }
}

void ChAssembly::ConstraintsBiLoad_Ct(double factor) {
    for (auto& body : bodylist) {
        body->ConstraintsBiLoad_Ct(factor);
    }
    for (auto& shaft : shaftlist) {
        shaft->ConstraintsBiLoad_Ct(factor);
    }
    for (auto& link : linklist) {
        link->ConstraintsBiLoad_Ct(factor);
    }
    for (auto& mesh : meshlist) {
        mesh->ConstraintsBiLoad_Ct(factor);
    }
    for (auto& item : otherphysicslist) {
        item->ConstraintsBiLoad_Ct(factor);
    }
}

void ChAssembly::ConstraintsBiLoad_Qc(double factor) {
    for (auto& body : bodylist) {
        body->ConstraintsBiLoad_Qc(factor);
    }
    for (auto& shaft : shaftlist) {
        shaft->ConstraintsBiLoad_Qc(factor);
    }
    for (auto& link : linklist) {
        link->ConstraintsBiLoad_Qc(factor);
    }
    for (auto& mesh : meshlist) {
        mesh->ConstraintsBiLoad_Qc(factor);
    }
    for (auto& item : otherphysicslist) {
        item->ConstraintsBiLoad_Qc(factor);
    }
}

void ChAssembly::ConstraintsFbLoadForces(double factor) {
    for (auto& body : bodylist) {
        body->ConstraintsFbLoadForces(factor);
    }
    for (auto& shaft : shaftlist) {
        shaft->ConstraintsFbLoadForces(factor);
    }
    for (auto& link : linklist) {
        link->ConstraintsFbLoadForces(factor);
    }
    for (auto& mesh : meshlist) {
        mesh->ConstraintsFbLoadForces(factor);
    }
    for (auto& item : otherphysicslist) {
        item->ConstraintsFbLoadForces(factor);
    }
}

void ChAssembly::ConstraintsLoadJacobians() {
    for (auto& body : bodylist) {
        body->ConstraintsLoadJacobians();
    }
    for (auto& shaft : shaftlist) {
        shaft->ConstraintsLoadJacobians();
    }
    for (auto& link : linklist) {
        link->ConstraintsLoadJacobians();
    }
    for (auto& mesh : meshlist) {
        mesh->ConstraintsLoadJacobians();
    }
    for (auto& item : otherphysicslist) {
        item->ConstraintsLoadJacobians();
    }
}

void ChAssembly::ConstraintsFetch_react(double factor) {
    for (auto& body : bodylist) {
        body->ConstraintsFetch_react(factor);
    }
    for (auto& shaft : shaftlist) {
        shaft->ConstraintsFetch_react(factor);
    }
    for (auto& link : linklist) {
        link->ConstraintsFetch_react(factor);
    }
    for (auto& mesh : meshlist) {
        mesh->ConstraintsFetch_react(factor);
    }
    for (auto& item : otherphysicslist) {
        item->ConstraintsFetch_react(factor);
    }
}

void ChAssembly::InjectKRMmatrices(ChSystemDescriptor& mdescriptor) {
    for (auto& body : bodylist) {
        body->InjectKRMmatrices(mdescriptor);
    }
    for (auto& shaft : shaftlist) {
        shaft->InjectKRMmatrices(mdescriptor);
    }
    for (auto& link : linklist) {
        link->InjectKRMmatrices(mdescriptor);
    }
    for (auto& mesh : meshlist) {
        mesh->InjectKRMmatrices(mdescriptor);
    }
    for (auto& item : otherphysicslist) {
        item->InjectKRMmatrices(mdescriptor);
    }
}

void ChAssembly::KRMmatricesLoad(double Kfactor, double Rfactor, double Mfactor) {
    for (auto& body : bodylist) {
        body->KRMmatricesLoad(Kfactor, Rfactor, Mfactor);
    }
    for (auto& shaft : shaftlist) {
        shaft->KRMmatricesLoad(Kfactor, Rfactor, Mfactor);
    }
    for (auto& link : linklist) {
        link->KRMmatricesLoad(Kfactor, Rfactor, Mfactor);
    }
    for (auto& mesh : meshlist) {
        mesh->KRMmatricesLoad(Kfactor, Rfactor, Mfactor);
    }
    for (auto& item : otherphysicslist) {
        item->KRMmatricesLoad(Kfactor, Rfactor, Mfactor);
    }
}

// -----------------------------------------------------------------------------
//  STREAMING - FILE HANDLING

void ChAssembly::ShowHierarchy(std::ostream& outstream, int level) const {
    std::string mtabs;
    for (int i = 0; i < level; ++i)
        mtabs += "  ";

    outstream << "\n" << mtabs << "List of the " << (int)bodylist.size() << " added rigid bodies:" << std::endl;
    for (auto& body : bodylist) {
        outstream << mtabs << "  BODY:       " << body->GetName() << std::endl;

        for (auto& marker : body->GetMarkerList()) {
            outstream << mtabs << "    MARKER:  " << marker->GetName() << std::endl;
        }

        for (auto& force : body->GetForceList()) {
            outstream << mtabs << "    FORCE:  " << force->GetName() << std::endl;
        }
    }

    outstream << "\n" << mtabs << "List of the " << (int)shaftlist.size() << " added shafts:" << std::endl;
    for (auto& shaft : shaftlist) {
        outstream << mtabs << "  SHAFT:      " << shaft->GetName() << std::endl;
    }

    outstream << "\n" << mtabs << "List of the " << (int)linklist.size() << " added links:" << std::endl;
    for (auto& link : linklist) {
        outstream << mtabs << "  LINK:       " << link->GetName() << " [" << typeid(link.get()).name() << "]" << std::endl;
        if (auto malink = std::dynamic_pointer_cast<ChLinkMarkers>(link)) {
            if (malink->GetMarker1())
                outstream << mtabs << "    marker1:  " << malink->GetMarker1()->GetName() << std::endl;
            if (malink->GetMarker2())
                outstream << mtabs << "    marker2:  " << malink->GetMarker2()->GetName() << std::endl;
        }
    }

    outstream << "\n" << mtabs << "List of the " << (int)meshlist.size() << " added meshes:" << std::endl;
    for (auto& mesh : meshlist) {
        outstream << mtabs << "  MESH :      " << mesh->GetName() << std::endl;
    }

    outstream << "\n" << mtabs << "List of other " << (int)otherphysicslist.size() << " added physic items:" << std::endl;
    for (auto& item : otherphysicslist) {
        outstream << mtabs << "  PHYSIC ITEM: " << item->GetName() << " [" << typeid(item.get()).name() << "]" << std::endl;

        // recursion:
        if (auto assem = std::dynamic_pointer_cast<ChAssembly>(item))
            assem->ShowHierarchy(outstream, level + 1);
    }

    outstream << std::endl;
}

void ChAssembly::ArchiveOut(ChArchiveOut& marchive) {
    // version number
    marchive.VersionWrite<ChAssembly>();

    // serialize parent class
    ChPhysicsItem::ArchiveOut(marchive);

    // serialize all member data:

    marchive << CHNVP(bodylist, "bodies");
    marchive << CHNVP(shaftlist, "shafts");
    marchive << CHNVP(linklist, "links");
    marchive << CHNVP(meshlist, "meshes");
    marchive << CHNVP(otherphysicslist, "other_physics_items");
}

void ChAssembly::ArchiveIn(ChArchiveIn& marchive) {
    // version number
    /*int version =*/marchive.VersionRead<ChAssembly>();

    // deserialize parent class
    ChPhysicsItem::ArchiveIn(marchive);

    // stream in all member data:
    std::vector<std::shared_ptr<ChBody>> tempbodies;
    std::vector<std::shared_ptr<ChShaft>> tempshafts;
    std::vector<std::shared_ptr<ChLinkBase>> templinks;
    std::vector<std::shared_ptr<ChMesh>> tempmeshes;
    std::vector<std::shared_ptr<ChPhysicsItem>> tempitems;
    marchive >> CHNVP(tempbodies, "bodies");
    marchive >> CHNVP(tempshafts, "shafts");
    marchive >> CHNVP(templinks, "links");
    marchive >> CHNVP(tempmeshes, "meshes");
    marchive >> CHNVP(tempitems, "other_physics_items");
    // trick needed because the "Add...()" functions are required
    RemoveAllBodies();
    for (auto& body : tempbodies) {
        AddBody(body);
    }
    RemoveAllShafts();
    for (auto& shaft : tempshafts) {
        AddShaft(shaft);
    }
    RemoveAllLinks();
    for (auto& link : templinks) {
        AddLink(link);
    }
    RemoveAllMeshes();
    for (auto& mesh : tempmeshes) {
        AddMesh(mesh);
    }
    RemoveAllOtherPhysicsItems();
    for (auto& item : tempitems) {
        AddOtherPhysicsItem(item);
    }

    // Recompute statistics, offsets, etc.
    Setup();
}

}  // end namespace chrono<|MERGE_RESOLUTION|>--- conflicted
+++ resolved
@@ -233,11 +233,7 @@
     assert(!std::dynamic_pointer_cast<ChLinkBase>(item));
     assert(!std::dynamic_pointer_cast<ChMesh>(item));
     assert(std::find(std::begin(otherphysicslist), std::end(otherphysicslist), item) == otherphysicslist.end());
-<<<<<<< HEAD
-    assert(item->GetSystem()==nullptr || item->GetSystem() == system);
-=======
     assert(item->GetSystem() == nullptr || item->GetSystem() == system);
->>>>>>> ce400bdd
 
     // set system and also add collision models to system
     item->SetSystem(system);
