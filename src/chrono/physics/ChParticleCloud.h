// =============================================================================
// PROJECT CHRONO - http://projectchrono.org
//
// Copyright (c) 2014 projectchrono.org
// All rights reserved.
//
// Use of this source code is governed by a BSD-style license that can be found
// in the LICENSE file at the top level of the distribution and at
// http://projectchrono.org/license-chrono.txt.
//
// =============================================================================
// Authors: Alessandro Tasora, Radu Serban
// =============================================================================

#ifndef CH_PARTICLE_CLOUD_H
#define CH_PARTICLE_CLOUD_H

#include <cmath>

#include "chrono/collision/ChCollisionModel.h"
#include "chrono/physics/ChContactable.h"
#include "chrono/physics/ChIndexedParticles.h"
#include "chrono/solver/ChVariablesBodySharedMass.h"

namespace chrono {

// Forward references (for parent hierarchy pointer)
class ChSystem;
class ChParticleCloud;

/// Class for a single particle clone in the ChParticleCloud cluster.
/// It does not define mass, inertia and shape because those are _shared_ among them.
class ChApi ChParticle : public ChParticleBase, public ChContactable_1vars<6> {
  public:
    ChParticle();
    ChParticle(const ChParticle& other);
    ~ChParticle();

    ChParticle& operator=(const ChParticle& other);

    // Access the variables of the node
    virtual ChVariables& Variables() override { return variables; }

    // Get the container
    ChParticleCloud* GetContainer() const { return container; }
    // Set the container
    void SetContainer(ChParticleCloud* mc) { container = mc; }

    // INTERFACE TO ChContactable

    virtual ChContactable::eChContactableType GetContactableType() const override { return CONTACTABLE_6; }

    /// Access variables.
    virtual ChVariables* GetVariables1() override { return &Variables(); }

    /// Tell if the object must be considered in collision detection.
    virtual bool IsContactActive() override { return true; }

    /// Get the number of DOFs affected by this object (position part).
    virtual int GetContactableNumCoordsPosLevel() override { return 7; }

    /// Get the number of DOFs affected by this object (speed part).
    virtual int GetContactableNumCoordsVelLevel() override { return 6; }

    /// Get all the DOFs packed in a single vector (position part)
    virtual void ContactableGetStateBlockPosLevel(ChState& x) override {
        x.segment(0, 3) = GetCoordsys().pos.eigen();
        x.segment(3, 4) = GetCoordsys().rot.eigen();
    }

    /// Get all the DOFs packed in a single vector (speed part)
    virtual void ContactableGetStateBlockVelLevel(ChStateDelta& w) override;

    /// Increment the provided state of this object by the given state-delta increment.
    /// Compute: x_new = x + dw.
    virtual void ContactableIncrementState(const ChState& x, const ChStateDelta& dw, ChState& x_new) override;

    /// Express the local point in absolute frame, for the given state position.
    virtual ChVector3d GetContactPoint(const ChVector3d& loc_point, const ChState& state_x) override;

    /// Get the absolute speed of a local point attached to the contactable.
    /// The given point is assumed to be expressed in the local frame of this object.
    /// This function must use the provided states.
    virtual ChVector3d GetContactPointSpeed(const ChVector3d& loc_point,
                                            const ChState& state_x,
                                            const ChStateDelta& state_w) override;

    /// Get the absolute speed of point abs_point if attached to the surface.
    /// Easy in this case because there are no rotations..
    virtual ChVector3d GetContactPointSpeed(const ChVector3d& abs_point) override;

    /// Return the coordinate system for the associated collision model.
    /// ChCollisionModel might call this to get the position of the
    /// contact model (when rigid) and sync it.
    virtual ChCoordsys<> GetCsysForCollisionModel() override { return this->m_csys; }

    /// Apply the force & torque, expressed in absolute reference, applied in pos, to the
    /// coordinates of the variables. Force for example could come from a penalty model.
    virtual void ContactForceLoadResidual_F(const ChVector3d& F,
                                            const ChVector3d& T,
                                            const ChVector3d& abs_point,
                                            ChVectorDynamic<>& R) override;

    /// Compute a contiguous vector of generalized forces Q from a given force & torque at the given point.
    /// Used for computing stiffness matrix (square force jacobian) by backward differentiation.
    /// The force and its application point are specified in the global frame.
    /// Each object must set the entries in Q corresponding to its variables, starting at the specified offset.
    /// If needed, the object states must be extracted from the provided state position.
    virtual void ContactComputeQ(const ChVector3d& F,
                                   const ChVector3d& T,
                                   const ChVector3d& point,
                                   const ChState& state_x,
                                   ChVectorDynamic<>& Q,
                                   int offset) override;

    /// Compute the jacobian(s) part(s) for this contactable item. For example,
    /// if the contactable is a ChBody, this should update the corresponding 1x6 jacobian.
    virtual void ComputeJacobianForContactPart(const ChVector3d& abs_point,
                                               ChMatrix33<>& contact_plane,
                                               ChVariableTupleCarrier_1vars<6>::type_constraint_tuple& jacobian_tuple_N,
                                               ChVariableTupleCarrier_1vars<6>::type_constraint_tuple& jacobian_tuple_U,
                                               ChVariableTupleCarrier_1vars<6>::type_constraint_tuple& jacobian_tuple_V,
                                               bool second) override;

    /// Compute the jacobian(s) part(s) for this contactable item, for rolling about N,u,v
    /// (used only for rolling friction NSC contacts)
    virtual void ComputeJacobianForRollingContactPart(
        const ChVector3d& abs_point,
        ChMatrix33<>& contact_plane,
        ChVariableTupleCarrier_1vars<6>::type_constraint_tuple& jacobian_tuple_N,
        ChVariableTupleCarrier_1vars<6>::type_constraint_tuple& jacobian_tuple_U,
        ChVariableTupleCarrier_1vars<6>::type_constraint_tuple& jacobian_tuple_V,
        bool second) override;

    /// used by some SMC code
    virtual double GetContactableMass() override { return variables.GetBodyMass(); }

    /// This is only for backward compatibility
    virtual ChPhysicsItem* GetPhysicsItem() override;

    // SERIALIZATION
    virtual void ArchiveOut(ChArchiveOut& archive_out) override;
    virtual void ArchiveIn(ChArchiveIn& archive_in) override;

    // DATA
    ChParticleCloud* container;
    ChVariablesBodySharedMass variables;
    ChVector3d UserForce;
    ChVector3d UserTorque;
};

/// Class for clusters of 'clone' particles, that is many rigid objects with the same shape and mass.
/// This can be used to make granular flows, where you have thousands of objects with the same shape. In fact, a single
/// ChParticleCloud object can be more memory-efficient than many ChBody objects, because they share many features,
/// such as mass and collision shape. If you have N different families of shapes in your granular simulations (ex. 50%
/// of particles are large spheres, 25% are small spheres and 25% are polyhedrons) you can simply add three
/// ChParticleCloud objects to the ChSystem. This would be more efficient anyway than creating all shapes as ChBody.
class ChApi ChParticleCloud : public ChIndexedParticles {
  public:
    ChParticleCloud();
    ChParticleCloud(const ChParticleCloud& other);
    ~ChParticleCloud();

    /// "Virtual" copy constructor (covariant return type).
    virtual ChParticleCloud* Clone() const override { return new ChParticleCloud(*this); }

    /// Enable/disable the collision for this cluster of particles.
    void EnableCollision(bool state);
    virtual bool IsCollisionEnabled() const override { return collide; }

    /// Set the state of all particles in the cluster to 'fixed' (default: false).
    /// If true, the particles do not move.
    void SetFixed(bool state) { fixed = state; }

    /// Return true if the particle cluster is currently active and thereofre included into the system solver.
    /// A cluster is inactive if it is fixed to ground.
    virtual bool IsActive() const override { return !fixed; }

    /// Set the maximum linear speed (beyond this limit it will be clamped).
    /// This is useful in virtual reality and real-time simulations, because it reduces the risk of bad collision
    /// detection. The realism is limited, but the simulation is more stable.
    void SetLimitSpeed(bool state) { limit_speed = state; };
    bool GetLimitSpeed() const { return limit_speed; };

    /// Get the number of particles.
    size_t GetNumParticles() const override { return particles.size(); }

    /// Get all particles in the cluster.
    std::vector<ChParticle*> GetParticles() const { return particles; }

    /// Get particle position.
    const ChVector3d& GetParticlePos(unsigned int n) const { return particles[n]->GetPos(); }

    /// Get particle linear velocity.
    const ChVector3d& GetParticleVel(unsigned int n) const { return particles[n]->GetPosDer(); }

    /// Access the N-th particle.
    ChParticleBase& GetParticle(unsigned int n) override {
        assert(n < particles.size());
        return *particles[n];
    }

    /// Add a collision model for particles in this cloud.
    /// This is the "template" collision model that is used by all particles.
    void AddCollisionModel(std::shared_ptr<ChCollisionModel> model) { particle_collision_model = model; }

    /// Add a collision shape for particles in this cloud.
    /// If a collision model does not already exist, it is first created.
    /// The resulting model witll be the "template" collision model that is used by all particles.
    void AddCollisionShape(std::shared_ptr<ChCollisionShape> shape, const ChFrame<>& frame = ChFrame<>());

    /// Resize the particle cluster.
    /// This first deletes all existing particles, if any.
    void ResizeNparticles(int newsize) override;

    /// Add a new particle to the particle cluster, passing a coordinate system as initial state.
    void AddParticle(ChCoordsys<double> initial_state = CSYSNORM) override;

    /// Class to be used as a callback interface for dynamic coloring of particles in a cloud.
    class ChApi ColorCallback {
      public:
        virtual ~ColorCallback() {}

        /// Return the color for the given particle.
        virtual ChColor get(unsigned int n, const ChParticleCloud& cloud) const = 0;
    };

    /// Set callback to dynamically set visualization color (default: none).
    /// If enabled, a visualization system could use this for color-coding of the particles in a cloud.
    void RegisterColorCallback(std::shared_ptr<ColorCallback> callback) { m_color_fun = callback; }

    /// Return true if using dynamic coloring.
    /// This is the case if a ColorCallback was specified.
    bool UseDynamicColors() const;

    /// Get the visualization color for the specified particle.
    /// Return the color given by a ColorCallback, if one was provided. Otherwise return a default color.
    ChColor GetVisualColor(unsigned int n) const;

    // STATE FUNCTIONS

    // (override/implement interfaces for global state vectors, see ChPhysicsItem for comments.)
    virtual void IntStateGather(const unsigned int off_x,
                                ChState& x,
                                const unsigned int off_v,
                                ChStateDelta& v,
                                double& T) override;
    virtual void IntStateScatter(const unsigned int off_x,
                                 const ChState& x,
                                 const unsigned int off_v,
                                 const ChStateDelta& v,
                                 const double T,
                                 bool full_update) override;
    virtual void IntStateGatherAcceleration(const unsigned int off_a, ChStateDelta& a) override;
    virtual void IntStateScatterAcceleration(const unsigned int off_a, const ChStateDelta& a) override;
    virtual void IntStateIncrement(const unsigned int off_x,
                                   ChState& x_new,
                                   const ChState& x,
                                   const unsigned int off_v,
                                   const ChStateDelta& Dv) override;
    virtual void IntStateGetIncrement(const unsigned int off_x,
                                      const ChState& x_new,
                                      const ChState& x,
                                      const unsigned int off_v,
                                      ChStateDelta& Dv) override;
    virtual void IntLoadResidual_F(const unsigned int off, ChVectorDynamic<>& R, const double c) override;
    virtual void IntLoadResidual_Mv(const unsigned int off,
                                    ChVectorDynamic<>& R,
                                    const ChVectorDynamic<>& w,
                                    const double c) override;
    virtual void IntLoadLumpedMass_Md(const unsigned int off,
                                      ChVectorDynamic<>& Md,
                                      double& err,
                                      const double c) override;
    virtual void IntToDescriptor(const unsigned int off_v,
                                 const ChStateDelta& v,
                                 const ChVectorDynamic<>& R,
                                 const unsigned int off_L,
                                 const ChVectorDynamic<>& L,
                                 const ChVectorDynamic<>& Qc) override;
    virtual void IntFromDescriptor(const unsigned int off_v,
                                   ChStateDelta& v,
                                   const unsigned int off_L,
                                   ChVectorDynamic<>& L) override;

    // SOLVER FUNCTIONS

    // Override/implement system functions of ChPhysicsItem
    // (to assemble/manage data for system solver)

    virtual void VariablesFbReset() override;
    virtual void VariablesFbLoadForces(double factor = 1) override;
    virtual void VariablesQbLoadSpeed() override;
    virtual void VariablesFbIncrementMq() override;
    virtual void VariablesQbSetSpeed(double step = 0) override;
    virtual void VariablesQbIncrementPosition(double step) override;
    virtual void InjectVariables(ChSystemDescriptor& mdescriptor) override;

    // Other functions

    /// Set no speed and no accelerations (but does not change the position)
<<<<<<< HEAD
    void ForceToRest() override;
=======
    void SetZeroVelocityZeroAcceleration() override;
>>>>>>> 9c66f778

    /// Add collision models (if any) for all particles to the provided collision system.
    virtual void AddCollisionModelsToSystem(ChCollisionSystem* coll_sys) const override;

    /// Remove the collision models (if any) for all particles from the provided collision system.
    virtual void RemoveCollisionModelsFromSystem(ChCollisionSystem* coll_sys) const override;

    /// Synchronize the position and bounding box of all particle collision models (if any).
    virtual void SyncCollisionModels() override;

    /// Mass of each particle. Must be positive.
    void SetMass(double newmass) {
        if (newmass > 0)
            particle_mass.SetBodyMass(newmass);
    }
    double GetMass() const { return particle_mass.GetBodyMass(); }

    /// Set the inertia tensor of each particle
    void SetInertia(const ChMatrix33<>& newXInertia);
    /// Set the diagonal part of the inertia tensor of each particle
    void SetInertiaXX(const ChVector3d& iner);
    /// Get the diagonal part of the inertia tensor of each particle
    ChVector3d GetInertiaXX() const;
    /// Set the extra-diagonal part of the inertia tensor of each particle
    /// (xy, yz, zx values, the rest is symmetric)
    void SetInertiaXY(const ChVector3d& iner);
    /// Get the extra-diagonal part of the inertia tensor of each particle
    /// (xy, yz, zx values, the rest is symmetric)
    ChVector3d GetInertiaXY() const;

    /// Trick. Set the maximum linear speed (beyond this limit it will
    /// be clamped). This is useful in virtual reality and real-time
    /// simulations, because it reduces the risk of bad collision detection.
    /// This speed limit is active only if you set  SetLimitSpeed(true);
    void SetMaxLinVel(float m_max_speed) { max_speed = m_max_speed; }
    float GetMaxLinVel() const { return max_speed; }

    /// Trick. Set the maximum angular speed (beyond this limit it will
    /// be clamped). This is useful in virtual reality and real-time
    /// simulations, because it reduces the risk of bad collision detection.
    /// This speed limit is active only if you set  SetLimitSpeed(true);
    void SetMaxAngVel(float m_max_wvel) { max_wvel = m_max_wvel; }
    float GetMaxAngVel() const { return max_wvel; }

    /// When this function is called, the speed of particles is clamped
    /// into limits posed by max_speed and max_wvel  - but remember to
    /// put the body in the SetLimitSpeed(true) mode.
    void ClampSpeed();

    /// Set the amount of time which must pass before going automatically in
    /// sleep mode when the body has very small movements.
    void SetSleepTime(float m_t) { sleep_time = m_t; }
    float GetSleepTime() const { return sleep_time; }

    /// Set the max linear speed to be kept for 'sleep_time' before freezing.
    void SetSleepMinLinVel(float m_t) { sleep_minspeed = m_t; }
    float GetSleepMinLinVel() const { return sleep_minspeed; }

    /// Set the max linear speed to be kept for 'sleep_time' before freezing.
    void SetSleepMinAngVel(float m_t) { sleep_minwvel = m_t; }
    float GetSleepMinAngVel() const { return sleep_minwvel; }

    // UPDATE FUNCTIONS

    /// Update all auxiliary data of the particles
    virtual void Update(double mytime, bool update_assets = true) override;
    /// Update all auxiliary data of the particles
    virtual void Update(bool update_assets = true) override;

    // SERIALIZATION
    virtual void ArchiveOut(ChArchiveOut& archive_out) override;
    virtual void ArchiveIn(ChArchiveIn& archive_in) override;

  private:
    std::vector<ChParticle*> particles;  ///< the particles
    ChSharedMassBody particle_mass;       ///< shared mass of particles

    std::shared_ptr<ColorCallback> m_color_fun;  ///< callback for dynamic coloring

    std::shared_ptr<ChCollisionModel> particle_collision_model;  ///< sample collision model

    bool fixed;
    bool collide;
    bool limit_speed;

    float max_speed;  ///< limit on linear speed (useful for increased simulation speed)
    float max_wvel;   ///< limit on angular vel. (useful for increased simulation speed)

    float sleep_time;
    float sleep_minspeed;
    float sleep_minwvel;
    float sleep_starttime;
};

/// Predefined particle cloud dynamic coloring based on particle height.
class ChApi HeightColorCallback : public ChParticleCloud::ColorCallback {
  public:
    HeightColorCallback(double hmin, double hmax, const ChVector3d& up = ChVector3d(0, 0, 1))
        : m_monochrome(false), m_hmin(hmin), m_hmax(hmax), m_up(up) {}
    HeightColorCallback(const ChColor& base_color, double hmin, double hmax, const ChVector3d& up = ChVector3d(0, 0, 1))
        : m_monochrome(true), m_base_color(base_color), m_hmin(hmin), m_hmax(hmax), m_up(up) {}

    virtual ChColor get(unsigned int n, const ChParticleCloud& cloud) const override {
        double height = Vdot(cloud.GetParticlePos(n), m_up);  // particle height
        if (m_monochrome) {
            float factor = (float)((height - m_hmin) / (m_hmax - m_hmin));  // color scaling factor (0,1)
            return ChColor(factor * m_base_color.R, factor * m_base_color.G, factor * m_base_color.B);
        } else
            return ChColor::ComputeFalseColor(height, m_hmin, m_hmax);
    }

  private:
    bool m_monochrome;
    ChColor m_base_color;
    double m_hmin;
    double m_hmax;
    ChVector3d m_up;
};

class ChApi VelocityColorCallback : public ChParticleCloud::ColorCallback {
  public:
    VelocityColorCallback(double vmin, double vmax) : m_monochrome(false), m_vmin(vmin), m_vmax(vmax) {}
    VelocityColorCallback(const ChColor& base_color, double vmin, double vmax)
        : m_monochrome(true), m_base_color(base_color), m_vmin(vmin), m_vmax(vmax) {}

    virtual ChColor get(unsigned int n, const ChParticleCloud& cloud) const override {
        double vel = cloud.GetParticleVel(n).Length();  // particle velocity
        if (m_monochrome) {
            float factor = (float)((vel - m_vmin) / (m_vmax - m_vmin));  // color scaling factor (0,1)
            return ChColor(factor * m_base_color.R, factor * m_base_color.G, factor * m_base_color.B);
        } else
            return ChColor::ComputeFalseColor(vel, m_vmin, m_vmax);
    }

  private:
    bool m_monochrome;
    ChColor m_base_color;
    double m_vmin;
    double m_vmax;
    ChVector3d m_up;
};

CH_CLASS_VERSION(ChParticleCloud, 0)

}  // end namespace chrono

#endif<|MERGE_RESOLUTION|>--- conflicted
+++ resolved
@@ -299,11 +299,7 @@
     // Other functions
 
     /// Set no speed and no accelerations (but does not change the position)
-<<<<<<< HEAD
     void ForceToRest() override;
-=======
-    void SetZeroVelocityZeroAcceleration() override;
->>>>>>> 9c66f778
 
     /// Add collision models (if any) for all particles to the provided collision system.
     virtual void AddCollisionModelsToSystem(ChCollisionSystem* coll_sys) const override;
