--- conflicted
+++ resolved
@@ -554,7 +554,7 @@
     // accel_options.buildFlags = OPTIX_BUILD_FLAG_PREFER_FAST_TRACE | OPTIX_BUILD_FLAG_ALLOW_UPDATE;
     accel_options.buildFlags = OPTIX_BUILD_FLAG_PREFER_FAST_TRACE;  // | OPTIX_BUILD_FLAG_ALLOW_UPDATE;
     accel_options.operation = OPTIX_BUILD_OPERATION_BUILD;
-    accel_options.motionOptions.numKeys = 2;               //m_start_time default at start
+    accel_options.motionOptions.numKeys = 2;               // m_start_time default at start
     accel_options.motionOptions.timeBegin = m_start_time;  // default at start
     accel_options.motionOptions.timeEnd = m_end_time;      // default at start
     accel_options.motionOptions.flags = OPTIX_MOTION_FLAG_NONE;
@@ -575,7 +575,8 @@
                              0.f, 1.f, 0.f, 0.f,  //
                              0.f, 0.f, 1.f, 0.f};
         m_instances[i].traversableHandle = m_motion_handles[i];
-        m_instances[i].flags = OPTIX_INSTANCE_FLAG_DISABLE_ANYHIT;  // | OPTIX_INSTANCE_FLAG_DISABLE_TRANSFORM | OPTIX_INSTANCE_FLAG_FLIP_TRIANGLE_FACING;
+        m_instances[i].flags = OPTIX_INSTANCE_FLAG_DISABLE_ANYHIT;  // | OPTIX_INSTANCE_FLAG_DISABLE_TRANSFORM |
+                                                                    // OPTIX_INSTANCE_FLAG_FLIP_TRIANGLE_FACING;
         // m_instances[i].flags = OPTIX_INSTANCE_FLAG_NONE;
         m_instances[i].instanceId = i;
         m_instances[i].sbtOffset = m_obj_mat_ids[i];
@@ -600,7 +601,7 @@
 
 // rebuilding the structure without creating anything new
 void ChOptixGeometry::RebuildRootStructure() {
-    m_end_time = m_end_time > (m_start_time+1e-2)
+    m_end_time = m_end_time > (m_start_time + 1e-2)
                      ? m_end_time
                      : m_end_time + 1e-2;  // need to ensure start time is at least slightly after end time
 
@@ -653,22 +654,6 @@
                                       ));
 
     cudaDeviceSynchronize();
-<<<<<<< HEAD
-=======
-    // std::chrono::high_resolution_clock::time_point t4 = std::chrono::high_resolution_clock::now();
-
-    // std::cout << "Rebuilt root acceleration structure, addr = " << m_root << std::endl;
-    // std::chrono::duration<double> wall_time = std::chrono::duration_cast<std::chrono::duration<double>>(t1 - t0);
-    // std::cout << "Transform pack time on cpu: " << wall_time.count() << std::endl;
-    // wall_time = std::chrono::duration_cast<std::chrono::duration<double>>(t2 - t1);
-    // std::cout << "Transform cudamemcpy time: " << wall_time.count() << std::endl;
-    // wall_time = std::chrono::duration_cast<std::chrono::duration<double>>(t3 - t2);
-    // std::cout << "Instance cudamemcpy time: " << wall_time.count() << std::endl;
-    // wall_time = std::chrono::duration_cast<std::chrono::duration<double>>(t4 - t3);
-    // std::cout << "Optix rebuild time: " << wall_time.count() << std::endl;
-    // std::cout << "Scene rebuild complete" << std::endl;
-    // std::cout << "Rebuilt root acceleration structure, addr = " << m_root << std::endl;
->>>>>>> 1fcae7b3
 }
 
 void ChOptixGeometry::UpdateBodyTransformsStart(float t_start, float t_target_end) {
