--- conflicted
+++ resolved
@@ -229,16 +229,6 @@
 		bool ChCollisionModelParallel::AddEllipse(double rx, double ry) {
 			return false;
 		}
-<<<<<<< HEAD
-		bool ChCollisionModelParallel::AddCapsule(
-				double  radius,
-                double  hlen,
-                const ChVector<> &   pos,
-                const ChMatrix33<> & rot )   {
-			return false;
-		}
-=======
->>>>>>> 2d016a84
 		bool ChCollisionModelParallel::AddCone(double rad, double h) {
 			return false;
 		}
